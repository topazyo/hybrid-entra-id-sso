--- conflicted
+++ resolved
@@ -1,16 +1,12 @@
 // src/services/AuditLogger.ts
 
-<<<<<<< HEAD
-=======
 // Define the structure for an audit log event
->>>>>>> 96bbbc2e
 export interface AuditLogEvent {
   timestamp: Date;
   eventType: string;
   eventDetails: any;
   userId?: string;
   clientIp?: string;
-<<<<<<< HEAD
   status?: 'SUCCESS' | 'FAILURE' | 'PENDING' | 'INFO';
   correlationId?: string;
   // Allow other string-keyed properties for global context merging
@@ -25,20 +21,10 @@
     [key: string]: any;
 }
 
-=======
-  status?: 'SUCCESS' | 'FAILURE' | 'PENDING' | 'INFO'; // Added INFO
-  correlationId?: string;
-}
-
-// Define a generic LogProvider interface.
-// This allows injecting different logging libraries (e.g., Winston, Pino, console)
-// or a custom logging service that might write to a database or message queue.
->>>>>>> 96bbbc2e
 export interface LogProvider {
   info(message: string, meta?: any): void;
   warn(message: string, meta?: any): void;
   error(message: string, meta?: any): void;
-<<<<<<< HEAD
   debug?(message: string, meta?: any): void;
 }
 
@@ -48,21 +34,6 @@
     try {
       return JSON.stringify(meta, null, 2);
     } catch (e) { return "[Unserializable Meta]"; }
-=======
-  debug?(message: string, meta?: any): void; // Optional debug method
-}
-
-// A simple console-based log provider for default usage if no other is provided.
-export class ConsoleLogProvider implements LogProvider {
-  private formatMeta(meta?: any): string {
-    if (!meta) return "";
-    // Basic stringification, could be more sophisticated (e.g., handling circular refs)
-    try {
-      return JSON.stringify(meta, null, 2);
-    } catch (e) {
-      return "[Unserializable Meta]";
-    }
->>>>>>> 96bbbc2e
   }
   info(message: string, meta?: any): void { console.info(`[INFO] ${message} ${this.formatMeta(meta)}`); }
   warn(message: string, meta?: any): void { console.warn(`[WARN] ${message} ${this.formatMeta(meta)}`); }
@@ -70,7 +41,6 @@
   debug(message: string, meta?: any): void { console.log(`[DEBUG] ${message} ${this.formatMeta(meta)}`); }
 }
 
-<<<<<<< HEAD
 export class AuditLogger {
   private logger: LogProvider;
   private globalContext: Record<string, any> = {};
@@ -85,51 +55,13 @@
 
   public clearGlobalContext(key: string): void {
     delete this.globalContext[key];
-=======
-  info(message: string, meta?: any): void {
-    console.info(`[INFO] ${message} ${this.formatMeta(meta)}`);
-  }
-
-  warn(message: string, meta?: any): void {
-    console.warn(`[WARN] ${message} ${this.formatMeta(meta)}`);
-  }
-
-  error(message: string, meta?: any): void {
-    console.error(`[ERROR] ${message} ${this.formatMeta(meta)}`);
-  }
-
-  debug(message: string, meta?: any): void {
-    // console.debug is not standard on all Node versions, use log
-    console.log(`[DEBUG] ${message} ${this.formatMeta(meta)}`);
->>>>>>> 96bbbc2e
   }
 }
 
-<<<<<<< HEAD
   public getGlobalContext(): Record<string, any> {
     return { ...this.globalContext }; // Return a copy
   }
 
-=======
-export class AuditLogger {
-  private logger: LogProvider;
-
-  constructor(logProvider?: LogProvider) {
-    this.logger = logProvider || new ConsoleLogProvider();
-    // In a real application, you might have more complex configuration here,
-    // such as log levels, formatting, or multiple log destinations.
-  }
-
-  /**
-   * Logs a specific audit event.
-   * @param eventType - The type of event (e.g., 'USER_LOGIN', 'FILE_UPLOAD').
-   * @param eventDetails - Specific details about the event.
-   * @param userId - Optional ID of the user associated with the event.
-   * @param clientIp - Optional IP address of the client.
-   * @param status - Optional status of the event.
-   * @param correlationId - Optional ID to correlate related events.
-   */
->>>>>>> 96bbbc2e
   public logEvent(
     eventType: string,
     eventDetails: any,
@@ -139,7 +71,6 @@
     correlationId?: string
   ): void {
     const timestamp = new Date();
-<<<<<<< HEAD
     // Merge global context first, then specific event details (eventDetails can override global)
     const finalEventDetails = { ...this.globalContext, ...eventDetails };
 
@@ -192,75 +123,4 @@
         default: this.logger.info('SystemActivity', logEntry); break;
     }
   }
-}
-=======
-    const logEntry: AuditLogEvent = {
-      timestamp,
-      eventType,
-      eventDetails,
-      userId,
-      clientIp,
-      status: status || 'INFO', // Default to INFO if no status provided
-      correlationId,
-    };
-
-    // Using the injected logger to record the event.
-    // The message "AuditEvent" can be used by log management systems to filter these logs.
-    this.logger.info('AuditEvent', logEntry);
-  }
-
-  /**
-   * Logs a general system activity or message.
-   * @param message - The main message to log.
-   * @param details - Additional details or context for the activity.
-   * @param level - The severity level of the log ('info', 'warn', 'error', 'debug').
-   */
-  public logSystemActivity(
-    message: string,
-    details?: any,
-    level: 'info' | 'warn' | 'error' | 'debug' = 'info'
-  ): void {
-    const logEntry = {
-        timestamp: new Date(),
-        message,
-        details: details || {}, // Ensure details is an object
-    };
-
-    switch(level) {
-        case 'info':
-            this.logger.info('SystemActivity', logEntry);
-            break;
-        case 'warn':
-            this.logger.warn('SystemActivity', logEntry);
-            break;
-        case 'error':
-            this.logger.error('SystemActivity', logEntry);
-            break;
-        case 'debug':
-            if (this.logger.debug) { // Check if debug method exists
-                this.logger.debug('SystemActivity', logEntry);
-            } else {
-                this.logger.info('SystemActivity [DEBUG]', logEntry); // Fallback for providers without debug
-            }
-            break;
-        default:
-            this.logger.info('SystemActivity', logEntry); // Fallback for unknown levels
-            break;
-    }
-  }
-}
-
-// Example of how it might be instantiated and used (optional, for illustration)
-// if (require.main === module) {
-//   const auditLogger = new AuditLogger(); // Uses ConsoleLogProvider by default
-//   auditLogger.logEvent(
-//     'USER_REGISTRATION',
-//     { username: 'johndoe', email: 'john.doe@example.com' },
-//     'user_guid_12345',
-//     '127.0.0.1',
-//     'SUCCESS'
-//   );
-//   auditLogger.logSystemActivity('Service started successfully', { port: 3000, environment: 'development' });
-//   auditLogger.logSystemActivity('A minor issue occurred', { issueCode: 101 }, 'warn');
-// }
->>>>>>> 96bbbc2e
+}