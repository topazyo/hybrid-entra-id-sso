// src/services/AuditLogger.ts

<<<<<<< HEAD
=======
// Define the structure for an audit log event
>>>>>>> 1ab0c47f
export interface AuditLogEvent {
  timestamp: Date;
  eventType: string;
  eventDetails: any;
  userId?: string;
  clientIp?: string;
  status?: 'SUCCESS' | 'FAILURE' | 'PENDING' | 'INFO';
  correlationId?: string;
  // Allow other string-keyed properties for global context merging
  [key: string]: any;
}

export interface SystemActivityLog {
    timestamp: Date;
    message: string;
    details: any;
    // Allow other string-keyed properties for global context merging
    [key: string]: any;
}

export interface LogProvider {
  info(message: string, meta?: any): void;
  warn(message: string, meta?: any): void;
  error(message: string, meta?: any): void;
  debug?(message: string, meta?: any): void;
}

export class ConsoleLogProvider implements LogProvider {
  private formatMeta(meta?: any): string {
    if (!meta) return "";
    try {
      return JSON.stringify(meta, null, 2);
    } catch (e) { return "[Unserializable Meta]"; }
  }
  info(message: string, meta?: any): void { console.info(`[INFO] ${message} ${this.formatMeta(meta)}`); }
  warn(message: string, meta?: any): void { console.warn(`[WARN] ${message} ${this.formatMeta(meta)}`); }
  error(message: string, meta?: any): void { console.error(`[ERROR] ${message} ${this.formatMeta(meta)}`); }
  debug(message: string, meta?: any): void { console.log(`[DEBUG] ${message} ${this.formatMeta(meta)}`); }
}

export class AuditLogger {
  private logger: LogProvider;
  private globalContext: Record<string, any> = {};

  constructor(logProvider?: LogProvider) {
    this.logger = logProvider || new ConsoleLogProvider();
  }

  public setGlobalContext(key: string, value: any): void {
    this.globalContext[key] = value;
  }

  public clearGlobalContext(key: string): void {
    delete this.globalContext[key];
  }
}

  public getGlobalContext(): Record<string, any> {
    return { ...this.globalContext }; // Return a copy
  }

  public logEvent(
    eventType: string,
    eventDetails: any,
    userId?: string,
    clientIp?: string,
    status?: 'SUCCESS' | 'FAILURE' | 'PENDING' | 'INFO',
    correlationId?: string
  ): void {
    const timestamp = new Date();
    // Merge global context first, then specific event details (eventDetails can override global)
    const finalEventDetails = { ...this.globalContext, ...eventDetails };

    const logEntry: AuditLogEvent = {
      timestamp,
      eventType,
      // Spread global context here as well for top-level fields if desired,
      // but typically eventDetails would be the primary carrier of dynamic data.
      // For this iteration, we'll keep global context primarily within eventDetails.
      // If global context keys might overlap with AuditLogEvent fixed keys, be careful.
      // Let's ensure eventDetails is the main place for combined context.
      eventDetails: finalEventDetails,
      userId,
      clientIp,
      status: status || 'INFO',
      correlationId,
    };
    // If we want globalContext fields at the same level as eventType, userId, etc.
    // const logEntryWithGlobal: AuditLogEvent = { ...this.globalContext, ...logEntry };
    // this.logger.info('AuditEvent', logEntryWithGlobal);
    // For now, let's keep it simpler: global context enriches eventDetails.
<<<<<<< HEAD

    this.logger.info('AuditEvent', logEntry);
  }

=======

    this.logger.info('AuditEvent', logEntry);
  }

>>>>>>> 1ab0c47f
  public logSystemActivity(
    message: string,
    details?: any,
    level: 'info' | 'warn' | 'error' | 'debug' = 'info'
  ): void {
    const timestamp = new Date();
    // Merge global context first, then specific details
    const finalDetails = { ...this.globalContext, ...(details || {}) };

    const logEntry: SystemActivityLog = { // Using SystemActivityLog interface
        timestamp,
        message,
        details: finalDetails,
    };
    // const logEntryWithGlobal: SystemActivityLog = { ...this.globalContext, ...logEntry};

    switch(level) {
        case 'info': this.logger.info('SystemActivity', logEntry); break;
        case 'warn': this.logger.warn('SystemActivity', logEntry); break;
        case 'error': this.logger.error('SystemActivity', logEntry); break;
        case 'debug':
            if (this.logger.debug) { this.logger.debug('SystemActivity', logEntry); }
            else { this.logger.info('SystemActivity [DEBUG]', logEntry); }
            break;
        default: this.logger.info('SystemActivity', logEntry); break;
    }
  }
}<|MERGE_RESOLUTION|>--- conflicted
+++ resolved
@@ -1,9 +1,5 @@
 // src/services/AuditLogger.ts
 
-<<<<<<< HEAD
-=======
-// Define the structure for an audit log event
->>>>>>> 1ab0c47f
 export interface AuditLogEvent {
   timestamp: Date;
   eventType: string;
@@ -95,17 +91,10 @@
     // const logEntryWithGlobal: AuditLogEvent = { ...this.globalContext, ...logEntry };
     // this.logger.info('AuditEvent', logEntryWithGlobal);
     // For now, let's keep it simpler: global context enriches eventDetails.
-<<<<<<< HEAD
 
     this.logger.info('AuditEvent', logEntry);
   }
 
-=======
-
-    this.logger.info('AuditEvent', logEntry);
-  }
-
->>>>>>> 1ab0c47f
   public logSystemActivity(
     message: string,
     details?: any,
